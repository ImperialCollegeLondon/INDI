--- conflicted
+++ resolved
@@ -111,13 +111,8 @@
     # =========================================================
     # DWIs registration
     # =========================================================
-<<<<<<< HEAD
-    if False and settings["ex_vivo"]:
-        logger.info("Ex-vivo mode is True. Using ex-vivo registration.")
-=======
     if settings["ex_vivo"]:
         logger.info("Ex-vivo: Using ex-vivo registration: " + settings["ex_vivo_registration"])
->>>>>>> e82e6d45
         context = {"data": data, "info": info}
         RegistrationExVivo(context, settings, logger).run()
         data = context["data"]
