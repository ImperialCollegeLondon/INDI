--- conflicted
+++ resolved
@@ -1,14 +1,10 @@
 from extensions.extension_base import ExtensionBase
-<<<<<<< HEAD
-from extensions.extensions import (
+from extensions.extensions import (  # get_lv_segments,
     get_cardiac_coordinates_short_axis,
     get_coordinates_tissue_block,
     get_ha_line_profiles,
-    get_lv_segments,
+    get_heart_segments,
 )
-=======
-from extensions.extensions import get_cardiac_coordinates_short_axis, get_ha_line_profiles, get_heart_segments
->>>>>>> 4f87a561
 from extensions.get_eigensystem import get_eigensystem
 from extensions.get_fa_md import get_fa_md
 from extensions.get_tensor_orientation_maps import get_tensor_orientation_maps
@@ -43,7 +39,6 @@
         # =========================================================
         # Get cardiac coordinates
         # =========================================================
-<<<<<<< HEAD
         if self.settings["tissue_block"]:
             local_cardiac_coordinates, lv_centres, phi_matrix = get_coordinates_tissue_block(
                 mask_3c, segmentation, slices, info["n_slices"], self.settings, dti, average_images, info
@@ -51,15 +46,11 @@
         else:
             local_cardiac_coordinates, lv_centres, phi_matrix = get_cardiac_coordinates_short_axis(
                 mask_3c, segmentation, slices, info["n_slices"], self.settings, dti, average_images, info
-=======
-        local_cardiac_coordinates, lv_centres, phi_matrix = get_cardiac_coordinates_short_axis(
-            mask_3c, segmentation, slices, info["n_slices"], self.settings, dti, average_images, info
-        )
-        if self.settings["RV-segmented"]:
-            local_cardiac_coordinates_rv, rv_centres, phi_matrix_rv = get_cardiac_coordinates_short_axis(
-                mask_3c, segmentation, slices, info["n_slices"], self.settings, dti, average_images, info, "RV"
->>>>>>> 4f87a561
             )
+            if self.settings["RV-segmented"]:
+                local_cardiac_coordinates_rv, rv_centres, phi_matrix_rv = get_cardiac_coordinates_short_axis(
+                    mask_3c, segmentation, slices, info["n_slices"], self.settings, dti, average_images, info, "RV"
+                )
 
         # =========================================================
         # Segment heart
