import os

import matplotlib.pyplot as plt
import numpy as np
import yaml
from matplotlib.widgets import RectangleSelector

from extensions.extension_base import ExtensionBase


class ThreeDSelector:
    def __init__(self, nx, ny, nz, img) -> None:
        self.slice = [0, nx]
        self.row = [0, ny]
        self.col = [0, nz]
        self.img = img

    def set_selectors(self, selector_front, selector_side, selector_top):
        self.selector_front = selector_front
        self.selector_side = selector_side
        self.selector_top = selector_top

    def set_img_plots(self, img_plots):
        self.img_plots = img_plots

    def set_line_selectors(self, lines):
        self.lines = lines

    def update(self):
        self.selector_front.extents = (self.col[0], self.col[1], self.row[0], self.row[1])
        self.selector_side.extents = (self.col[0], self.col[1], self.slice[0], self.slice[1])
        self.selector_top.extents = (self.row[0], self.row[1], self.slice[0], self.slice[1])

    def select_front(self, eclick, erelease):
        self.col = [eclick.xdata, erelease.xdata]
        self.row = [eclick.ydata, erelease.ydata]
        self.update()

    def select_side(self, eclick, erelease):
        self.col = [eclick.xdata, erelease.xdata]
        self.slice = [eclick.ydata, erelease.ydata]
        self.update()

    def select_top(self, eclick, erelease):
        self.row = [eclick.xdata, erelease.xdata]
        self.slice = [eclick.ydata, erelease.ydata]
        self.update()

    def callback_top_horizontal(self, pos):
        self.img_plots["front"].set_data(self.img[int(pos), :, :])
        self.lines["side"]["horizontal"].pos = pos
        if self.slice[0] < pos < self.slice[1]:
            self.img_plots["front"].set_alpha(1)
        else:
            self.img_plots["front"].set_alpha(0.5)

    def callback_top_vertical(self, pos):
        self.img_plots["side"].set_data(self.img[:, int(pos), :])
        self.lines["front"]["vertical"].pos = pos
        if self.row[0] < pos < self.row[1]:
            self.img_plots["side"].set_alpha(1)
        else:
            self.img_plots["side"].set_alpha(0.5)

    def callback_side_horizontal(self, pos):
        self.img_plots["front"].set_data(self.img[int(pos), :, :])
        self.lines["top"]["horizontal"].pos = pos
        if self.slice[0] < pos < self.slice[1]:
            self.img_plots["front"].set_alpha(1)
        else:
            self.img_plots["front"].set_alpha(0.5)

    def callback_side_vertical(self, pos):
        self.img_plots["top"].set_data(self.img[:, :, int(pos)])
        self.lines["front"]["horizontal"].pos = pos
        if self.col[0] < pos < self.col[1]:
            self.img_plots["top"].set_alpha(1)
        else:
            self.img_plots["top"].set_alpha(0.5)

    def callback_front_horizontal(self, pos):
        self.img_plots["side"].set_data(self.img[:, int(pos), :])
        self.lines["top"]["vertical"].pos = pos
        if self.row[0] < pos < self.row[1]:
            self.img_plots["side"].set_alpha(1)
        else:
            self.img_plots["side"].set_alpha(0.5)

    def callback_front_vertical(self, pos):
        self.img_plots["top"].set_data(self.img[:, :, int(pos)])
        self.lines["side"]["vertical"].pos = pos
        if self.col[0] < pos < self.col[1]:
            self.img_plots["top"].set_alpha(1)
        else:
            self.img_plots["top"].set_alpha(0.5)


class LineSelector:
    def __init__(self, ax, pos, orientation, callback, range=5, interactive=False, props=None):
        self.ax = ax
        self.orientation = orientation
        self.callback = callback
        self.props = props
        self.interactive = interactive
        self.state = set()
        self.range = range
        self._pos = pos

        if self.orientation == "vertical":
            self.line = self.ax.axvline(self._pos, **self.props)
        else:
            self.line = self.ax.axhline(self._pos, **self.props)

        if self.interactive:
            self.connect()

    def connect(self):
        """Connect to all the events we need."""
        self.cidpress = self.ax.figure.canvas.mpl_connect("button_press_event", self.on_press)
        self.cidrelease = self.ax.figure.canvas.mpl_connect("button_release_event", self.on_release)
        self.cidmotion = self.ax.figure.canvas.mpl_connect("motion_notify_event", self.on_motion)

    def on_motion(self, event):
        if event.inaxes != self.ax:
            return
        if "move" in self.state:
            self.x0 = event.xdata
            self.y0 = event.ydata
            if self.orientation == "vertical":
                self.line.set_xdata([self.x0, self.x0])
                self.callback(self.x0)
            else:
                self.line.set_ydata([self.y0, self.y0])
                self.callback(self.y0)
            self.ax.figure.canvas.draw()

    def on_press(self, event):
        if event.inaxes != self.ax:
            return
        if event.button == 3:
            self.x0 = event.xdata
            self.y0 = event.ydata
            if self.orientation == "vertical":
                if self._pos - self.range < self.x0 < self._pos + self.range:
                    self.state.add("move")
            else:
                if self._pos - self.range < self.y0 < self._pos + self.range:
                    self.state.add("move")

    def on_release(self, event):
        if event.inaxes != self.ax:
            return
        if "move" in self.state:
            if self.orientation == "vertical":
                self.line.set_xdata([self.x0, self.x0])
                self._pos = self.x0
                self.callback(self.x0)
                self.state.clear()
            else:
                self.line.set_ydata([self.y0, self.y0])
                self._pos = self.y0
                self.callback(self.y0)
                self.state.clear()
            self.ax.figure.canvas.draw()

    @property
    def pos(self):
        return self._pos

    @pos.setter
    def pos(self, value):
        if self.orientation == "vertical":
            self.line.set_xdata([value, value])
        else:
            self.line.set_ydata([value, value])
        self._pos = value
        self.ax.figure.canvas.draw()


def manual_crop(image):
    """Use the mouse to select the ROI for cropping"""

    nx, ny, nz = image.shape

    roi = ThreeDSelector(nx, ny, nz, image)
    fig, axs = plt.subplots(1, 3, figsize=(10, 5))

    rect_props = dict(fill=False, linestyle="-", edgecolor="orange")
    line_props = dict(color="r", linestyle="--")

    lines = {
        "top": {"vertical": None, "horizontal": None},
        "side": {"vertical": None, "horizontal": None},
        "front": {"vertical": None, "horizontal": None},
    }

    img_plots = {
<<<<<<< HEAD
        "top": axs[2].imshow(image[:, :, nz // 2], cmap="gray", aspect='auto', extent=(0, ny, 0, nx)),
        "side": axs[1].imshow(image[:, ny // 2, :], cmap="gray", aspect='auto', extent=(0, nz, 0, nx)),
        "front": axs[0].imshow(image[nx // 2, :, :], cmap="gray", aspect='auto', extent=(0, nz, 0, ny)),
=======
        "top": axs[2].imshow(image[:, :, nz // 2], cmap="gray", aspect="auto", extent=(0, ny, 0, nx)),
        "side": axs[1].imshow(image[:, ny // 2, :], cmap="gray", aspect="auto", extent=(0, nz, 0, nx)),
        "front": axs[0].imshow(image[nx // 2, :, :], cmap="gray", aspect="auto", extent=(0, nz, 0, ny)),
>>>>>>> 318ce525
    }

    axs[0].set_title("Front view")
    axs[0].axis("off")
    front_rect = RectangleSelector(
        axs[0],
        roi.select_front,
        interactive=True,
        props=rect_props,
        button=1,
    )

    hline = LineSelector(
        axs[0], ny // 2, "horizontal", roi.callback_front_horizontal, interactive=True, props=line_props
    )
    vline = LineSelector(axs[0], nz // 2, "vertical", roi.callback_front_vertical, interactive=True, props=line_props)
    lines["front"]["horizontal"] = hline
    lines["front"]["vertical"] = vline

    axs[1].set_title("Side view")
    axs[1].axis("off")
    side_rect = RectangleSelector(axs[1], roi.select_side, interactive=True, props=rect_props, button=1)
    hline = LineSelector(
        axs[1], nx // 2, "horizontal", roi.callback_side_horizontal, interactive=True, props=line_props
    )
    vline = LineSelector(axs[1], nz // 2, "vertical", roi.callback_side_vertical, interactive=True, props=line_props)
    lines["side"]["horizontal"] = hline
    lines["side"]["vertical"] = vline

    axs[2].set_title("Top view")
    axs[2].axis("off")
    top_rect = RectangleSelector(axs[2], roi.select_top, interactive=True, props=rect_props, button=1)
    hline = LineSelector(
        axs[2], nx // 2, "horizontal", roi.callback_top_horizontal, interactive=True, props=line_props
    )
    vline = LineSelector(axs[2], ny // 2, "vertical", roi.callback_top_vertical, interactive=True, props=line_props)
    lines["top"]["horizontal"] = hline
    lines["top"]["vertical"] = vline

    roi.set_selectors(front_rect, side_rect, top_rect)
    roi.set_img_plots(img_plots)
    roi.set_line_selectors(lines)
    roi.update()
    plt.show()

    return roi.slice, roi.row, roi.col


class Crop(ExtensionBase):
    def run(self) -> None:
        """Crop data to the desired ROI

        Parameters
        ----------
        data : dict
            dictionary to hold data
        slices : list
            list of slices index
        settings : dict
        info : dict
        logger : logging
            logger for console

        Returns
        -------
        data : dict
            pd.Dataframe to hold data
        slices : list
            dictionary to hold slices
        """

        data = self.context["data"]
        info = self.context["info"]
        images = []
        for slice in self.context["slices"]:
            ref_image = np.stack(data[(data["slice_integer"] == slice)]["image"].values)
            images.append(np.mean(ref_image, axis=0))

        image = np.stack(images, axis=0)

        if os.path.exists(os.path.join(self.settings["session"], "crop.yaml")):
            with open(os.path.join(self.settings["session"], "crop.yaml"), "r") as handle:
                crop = yaml.safe_load(handle)
                self.slice = crop["slice"]
                self.row = crop["row"]
                self.col = crop["col"]
            self.logger.debug("ROI loaded from crop.yaml")

        else:
            self.logger.info("Select the ROI for cropping")
            slice, row, col = manual_crop(image)
            self.slice = [int(np.floor(slice[0])), int(np.ceil(slice[1]))]
            self.row = [int(np.floor(row[0])), int(np.ceil(row[1]))]
            self.col = [int(np.floor(col[0])), int(np.ceil(col[1]))]

        self.logger.info(f"ROI: {self.slice}, {self.row}, {self.col}")

        # crop the data
        data["image"] = data["image"].apply(lambda x: x[self.row[0] : self.row[1], self.col[0] : self.col[1]])
        slices = self.context["slices"][self.slice[0] : self.slice[1]]
<<<<<<< HEAD
        data = data[data['slice_integer'].isin(slices)]
=======
        data = data[data["slice_integer"].isin(slices)]
>>>>>>> 318ce525

        self._save_crop()

        # info["n_slices"] = self.slice[1] - self.slice[0]
        info["img_size"] = (self.row[1] - self.row[0], self.col[1] - self.col[0])

        self.logger.info(f"Slices after cropping: n={len(slices)}, {slices}")

        self.context["data"], self.context["slices"], self.context["info"] = data, slices, info

    def _save_crop(self):
        """Saves the crop values"""
        crop = dict(slice=self.slice, row=self.row, col=self.col)
        with open(os.path.join(self.settings["session"], "crop.yaml"), "w") as handle:
            yaml.dump(crop, handle)<|MERGE_RESOLUTION|>--- conflicted
+++ resolved
@@ -195,15 +195,9 @@
     }
 
     img_plots = {
-<<<<<<< HEAD
-        "top": axs[2].imshow(image[:, :, nz // 2], cmap="gray", aspect='auto', extent=(0, ny, 0, nx)),
-        "side": axs[1].imshow(image[:, ny // 2, :], cmap="gray", aspect='auto', extent=(0, nz, 0, nx)),
-        "front": axs[0].imshow(image[nx // 2, :, :], cmap="gray", aspect='auto', extent=(0, nz, 0, ny)),
-=======
         "top": axs[2].imshow(image[:, :, nz // 2], cmap="gray", aspect="auto", extent=(0, ny, 0, nx)),
         "side": axs[1].imshow(image[:, ny // 2, :], cmap="gray", aspect="auto", extent=(0, nz, 0, nx)),
         "front": axs[0].imshow(image[nx // 2, :, :], cmap="gray", aspect="auto", extent=(0, nz, 0, ny)),
->>>>>>> 318ce525
     }
 
     axs[0].set_title("Front view")
@@ -304,11 +298,7 @@
         # crop the data
         data["image"] = data["image"].apply(lambda x: x[self.row[0] : self.row[1], self.col[0] : self.col[1]])
         slices = self.context["slices"][self.slice[0] : self.slice[1]]
-<<<<<<< HEAD
-        data = data[data['slice_integer'].isin(slices)]
-=======
         data = data[data["slice_integer"].isin(slices)]
->>>>>>> 318ce525
 
         self._save_crop()
 
