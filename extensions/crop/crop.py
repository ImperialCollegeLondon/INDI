import os

import matplotlib.pyplot as plt
import numpy as np
import yaml
from matplotlib.widgets import RectangleSelector

from extensions.extension_base import ExtensionBase


class ThreeDSelector:
    def __init__(self, nx, ny, nz, img) -> None:
        self.slice = [0, nx]
        self.row = [0, ny]
        self.col = [0, nz]
        self.img = img

    def set_selectors(self, selector_front, selector_side, selector_top):
        self.selector_front = selector_front
        self.selector_side = selector_side
        self.selector_top = selector_top

    def set_img_plots(self, img_plots):
        self.img_plots = img_plots

    def set_line_selectors(self, lines):
        self.lines = lines

    def update(self):
        self.selector_front.extents = (self.col[0], self.col[1], self.row[0], self.row[1])
        self.selector_side.extents = (self.col[0], self.col[1], self.slice[0], self.slice[1])
        self.selector_top.extents = (self.row[0], self.row[1], self.slice[0], self.slice[1])

    def select_front(self, eclick, erelease):
        self.col = [eclick.xdata, erelease.xdata]
        self.row = [eclick.ydata, erelease.ydata]
        self.update()

    def select_side(self, eclick, erelease):
        self.col = [eclick.xdata, erelease.xdata]
        self.slice = [eclick.ydata, erelease.ydata]
        self.update()

    def select_top(self, eclick, erelease):
        self.row = [eclick.xdata, erelease.xdata]
        self.slice = [eclick.ydata, erelease.ydata]
        self.update()

    def callback_top_horizontal(self, pos):
        self.img_plots["front"].set_data(self.img[int(pos), :, :])
        self.lines["side"]["horizontal"].pos = pos
        if self.slice[0] < pos < self.slice[1]:
            self.img_plots["front"].set_alpha(1)
        else:
            self.img_plots["front"].set_alpha(0.5)

    def callback_top_vertical(self, pos):
        self.img_plots["side"].set_data(np.flipud(self.img[:, int(pos), :]))
        self.lines["front"]["horizontal"].pos = pos
        if self.row[0] < pos < self.row[1]:
            self.img_plots["side"].set_alpha(1)
        else:
            self.img_plots["side"].set_alpha(0.5)

    def callback_side_horizontal(self, pos):
        self.img_plots["front"].set_data(self.img[int(pos), :, :])
        self.lines["top"]["horizontal"].pos = pos
        if self.slice[0] < pos < self.slice[1]:
            self.img_plots["front"].set_alpha(1)
        else:
            self.img_plots["front"].set_alpha(0.5)

    def callback_side_vertical(self, pos):
        self.img_plots["top"].set_data(np.flipud(self.img[:, :, int(pos)]))
        self.lines["front"]["vertical"].pos = pos
        if self.col[0] < pos < self.col[1]:
            self.img_plots["top"].set_alpha(1)
        else:
            self.img_plots["top"].set_alpha(0.5)

    def callback_front_horizontal(self, pos):
        self.img_plots["side"].set_data(np.flipud(self.img[:, int(pos), :]))
        self.lines["top"]["vertical"].pos = pos
        if self.row[0] < pos < self.row[1]:
            self.img_plots["side"].set_alpha(1)
        else:
            self.img_plots["side"].set_alpha(0.5)

    def callback_front_vertical(self, pos):
        self.img_plots["top"].set_data(np.flipud(self.img[:, :, int(pos)]))
        self.lines["side"]["vertical"].pos = pos
        if self.col[0] < pos < self.col[1]:
            self.img_plots["top"].set_alpha(1)
        else:
            self.img_plots["top"].set_alpha(0.5)


class LineSelector:
    def __init__(self, ax, pos, orientation, callback, range=5, interactive=False, props=None):
        self.ax = ax
        self.orientation = orientation
        self.callback = callback
        self.props = props
        self.interactive = interactive
        self.state = set()
        self.range = range
        self._pos = pos

        if self.orientation == "vertical":
            self.line = self.ax.axvline(self._pos, **self.props)
        else:
            self.line = self.ax.axhline(self._pos, **self.props)

        if self.interactive:
            self.connect()

    def connect(self):
        """Connect to all the events we need."""
        self.cidpress = self.ax.figure.canvas.mpl_connect("button_press_event", self.on_press)
        self.cidrelease = self.ax.figure.canvas.mpl_connect("button_release_event", self.on_release)
        self.cidmotion = self.ax.figure.canvas.mpl_connect("motion_notify_event", self.on_motion)

    def on_motion(self, event):
        if event.inaxes != self.ax:
            return
        if "move" in self.state:
            self.x0 = event.xdata
            self.y0 = event.ydata
            if self.orientation == "vertical":
                self.line.set_xdata([self.x0, self.x0])
                self.callback(self.x0)
            else:
                self.line.set_ydata([self.y0, self.y0])
                self.callback(self.y0)
            self.ax.figure.canvas.draw()

    def on_press(self, event):
        if event.inaxes != self.ax:
            return
        if event.button == 3:
            self.x0 = event.xdata
            self.y0 = event.ydata
            if self.orientation == "vertical":
                if self._pos - self.range < self.x0 < self._pos + self.range:
                    self.state.add("move")
            else:
                if self._pos - self.range < self.y0 < self._pos + self.range:
                    self.state.add("move")

    def on_release(self, event):
        if event.inaxes != self.ax:
            return
        if "move" in self.state:
            if self.orientation == "vertical":
                self.line.set_xdata([self.x0, self.x0])
                self._pos = self.x0
                self.callback(self.x0)
                self.state.clear()
            else:
                self.line.set_ydata([self.y0, self.y0])
                self._pos = self.y0
                self.callback(self.y0)
                self.state.clear()
            self.ax.figure.canvas.draw()

    @property
    def pos(self):
        return self._pos

    @pos.setter
    def pos(self, value):
        if self.orientation == "vertical":
            self.line.set_xdata([value, value])
        else:
            self.line.set_ydata([value, value])
        self._pos = value
        self.ax.figure.canvas.draw()


def manual_crop(image):
    """Use the mouse to select the ROI for cropping"""

    nx, ny, nz = image.shape

    roi = ThreeDSelector(nx, ny, nz, image)
    fig, axs = plt.subplots(1, 3, figsize=(10, 5))

    rect_props = dict(fill=False, linestyle="-", edgecolor="orange")
    line_props_blue = dict(color="#209CDF", linestyle="--")
    line_props_pink = dict(color="#DF209C", linestyle="--")
    line_props_green = dict(color="#9CDF20", linestyle="--")

    lines = {
        "top": {"vertical": None, "horizontal": None},
        "side": {"vertical": None, "horizontal": None},
        "front": {"vertical": None, "horizontal": None},
    }

    img_plots = {
        "top": axs[2].imshow(np.flipud(image[:, :, nz // 2]), cmap="gray", aspect="auto", extent=(0, ny, 0, nx)),
        "side": axs[1].imshow(np.flipud(image[:, ny // 2, :]), cmap="gray", aspect="auto", extent=(0, nz, 0, nx)),
        "front": axs[0].imshow(image[nx // 2, :, :], cmap="gray", aspect="auto", extent=(0, nz, 0, ny)),
    }

    axs[0].set_title("Front view")
    for axis in ["top", "bottom", "left", "right"]:
        axs[0].spines[axis].set_linewidth(4)
        axs[0].spines[axis].set_color("#209CDF")
    axs[0].set_xticks([])
    axs[0].set_yticks([])

    front_rect = RectangleSelector(
        axs[0],
        roi.select_front,
        interactive=True,
        props=rect_props,
        button=1,
    )

    hline = LineSelector(
        axs[0], ny // 2, "horizontal", roi.callback_front_horizontal, interactive=True, props=line_props_pink
    )
    vline = LineSelector(
        axs[0], nz // 2, "vertical", roi.callback_front_vertical, interactive=True, props=line_props_green
    )
    lines["front"]["horizontal"] = hline
    lines["front"]["vertical"] = vline

    axs[1].set_title("Side view")
    for axis in ["top", "bottom", "left", "right"]:
        axs[1].spines[axis].set_linewidth(4)
        axs[1].spines[axis].set_color("#DF209C")
    axs[1].set_xticks([])
    axs[1].set_yticks([])

    side_rect = RectangleSelector(axs[1], roi.select_side, interactive=True, props=rect_props, button=1)
    hline = LineSelector(
        axs[1], nx // 2, "horizontal", roi.callback_side_horizontal, interactive=True, props=line_props_blue
    )
    vline = LineSelector(
        axs[1], nz // 2, "vertical", roi.callback_side_vertical, interactive=True, props=line_props_green
    )
    lines["side"]["horizontal"] = hline
    lines["side"]["vertical"] = vline

    axs[2].set_title("Top view")
    for axis in ["top", "bottom", "left", "right"]:
        axs[2].spines[axis].set_linewidth(4)
        axs[2].spines[axis].set_color("#9CDF20")
    axs[2].set_xticks([])
    axs[2].set_yticks([])

    top_rect = RectangleSelector(axs[2], roi.select_top, interactive=True, props=rect_props, button=1)
    hline = LineSelector(
        axs[2], nx // 2, "horizontal", roi.callback_top_horizontal, interactive=True, props=line_props_blue
    )
    vline = LineSelector(
        axs[2], ny // 2, "vertical", roi.callback_top_vertical, interactive=True, props=line_props_pink
    )
    lines["top"]["horizontal"] = hline
    lines["top"]["vertical"] = vline

    roi.set_selectors(front_rect, side_rect, top_rect)
    roi.set_img_plots(img_plots)
    roi.set_line_selectors(lines)
    roi.update()
    plt.show()

    return roi.slice, roi.row, roi.col


class Crop(ExtensionBase):
    def run(self) -> None:
        """Crop data to the desired ROI

        Parameters
        ----------
        data : dict
            dictionary to hold data
        slices : list
            list of slices index
        settings : dict
        info : dict
        logger : logging
            logger for console

        Returns
        -------
        data : dict
            pd.Dataframe to hold data
        slices : list
            dictionary to hold slices
        """

        data = self.context["data"]
        info = self.context["info"]
        images = []
        for slice in self.context["slices"]:
            ref_image = np.stack(data[(data["slice_integer"] == slice)]["image"].values)
            images.append(np.mean(ref_image, axis=0))

        image = np.stack(images, axis=0)

        if os.path.exists(os.path.join(self.settings["session"], "crop.yaml")):
            with open(os.path.join(self.settings["session"], "crop.yaml"), "r") as handle:
                crop = yaml.safe_load(handle)
                self.slice = crop["slice"]
                self.row = crop["row"]
                self.col = crop["col"]
            self.logger.debug("ROI loaded from crop.yaml")

        else:
            self.logger.info("Select the ROI for cropping")
            slice, row, col = manual_crop(image)
            self.slice = [int(np.floor(slice[0])), int(np.ceil(slice[1]))]
            self.row = [int(np.floor(row[0])), int(np.ceil(row[1]))]
            self.col = [int(np.floor(col[0])), int(np.ceil(col[1]))]

        # self.logger.info(f"ROI: {self.slice}, {self.row}, {self.col}")

        # crop the data
        data["image"] = data["image"].apply(lambda x: x[self.row[0] : self.row[1], self.col[0] : self.col[1]])
        if self.settings["complex_data"]:
            data["image_phase"] = data["image_phase"].apply(
                lambda x: x[self.row[0] : self.row[1], self.col[0] : self.col[1]]
            )
        slices = self.context["slices"][self.slice[0] : self.slice[1]]
        data = data[data["slice_integer"].isin(slices)]

        self._save_crop()

        # info["n_slices"] = self.slice[1] - self.slice[0]
        info["img_size"] = (self.row[1] - self.row[0], self.col[1] - self.col[0])
<<<<<<< HEAD
        info["n_slices"] = len(slices)
        self.logger.info(f"Slices after cropping: n={len(slices)}, {slices}")
=======

        self.logger.info(f"Slices after cropping: n = {len(slices)}: [{min(slices)} - {max(slices)}]")
>>>>>>> 45f3a655

        self.context["data"], self.context["slices"], self.context["info"] = data, slices, info

    def _save_crop(self):
        """Saves the crop values"""
        crop = dict(slice=self.slice, row=self.row, col=self.col)
        with open(os.path.join(self.settings["session"], "crop.yaml"), "w") as handle:
            yaml.dump(crop, handle)<|MERGE_RESOLUTION|>--- conflicted
+++ resolved
@@ -331,13 +331,8 @@
 
         # info["n_slices"] = self.slice[1] - self.slice[0]
         info["img_size"] = (self.row[1] - self.row[0], self.col[1] - self.col[0])
-<<<<<<< HEAD
         info["n_slices"] = len(slices)
-        self.logger.info(f"Slices after cropping: n={len(slices)}, {slices}")
-=======
-
         self.logger.info(f"Slices after cropping: n = {len(slices)}: [{min(slices)} - {max(slices)}]")
->>>>>>> 45f3a655
 
         self.context["data"], self.context["slices"], self.context["info"] = data, slices, info
 
