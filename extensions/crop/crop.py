import os

import matplotlib.pyplot as plt
import numpy as np
import yaml
from matplotlib.widgets import RectangleSelector

from extensions.extension_base import ExtensionBase


class ThreeDSelector:
    def __init__(self, nx, ny, nz, img) -> None:
        self.slice = [0, nx]
        self.row = [0, ny]
        self.col = [0, nz]
        self.img = img

    def set_selectors(self, selector_front, selector_side, selector_top):
        self.selector_front = selector_front
        self.selector_side = selector_side
        self.selector_top = selector_top

    def set_img_plots(self, img_plots):
        self.img_plots = img_plots

    def set_line_selectors(self, lines):
        self.lines = lines

    def update(self):
        self.selector_front.extents = (self.col[0], self.col[1], self.row[0], self.row[1])
        self.selector_side.extents = (self.col[0], self.col[1], self.slice[0], self.slice[1])
        self.selector_top.extents = (self.row[0], self.row[1], self.slice[0], self.slice[1])

    def select_front(self, eclick, erelease):
        self.col = [eclick.xdata, erelease.xdata]
        self.row = [eclick.ydata, erelease.ydata]
        self.update()

    def select_side(self, eclick, erelease):
        self.col = [eclick.xdata, erelease.xdata]
        self.slice = [eclick.ydata, erelease.ydata]
        self.update()

    def select_top(self, eclick, erelease):
        self.row = [eclick.xdata, erelease.xdata]
        self.slice = [eclick.ydata, erelease.ydata]
        self.update()

    def callback_top_horizontal(self, pos):
        self.img_plots["front"].set_data(self.img[int(pos), :, :])
        self.lines["side"]["horizontal"].pos = pos
        if self.slice[0] < pos < self.slice[1]:
            self.img_plots["front"].set_alpha(1)
        else:
            self.img_plots["front"].set_alpha(0.5)

    def callback_top_vertical(self, pos):
        self.img_plots["side"].set_data(np.flipud(self.img[:, int(pos), :]))
        self.lines["front"]["horizontal"].pos = pos
        if self.row[0] < pos < self.row[1]:
            self.img_plots["side"].set_alpha(1)
        else:
            self.img_plots["side"].set_alpha(0.5)

    def callback_side_horizontal(self, pos):
        self.img_plots["front"].set_data(self.img[int(pos), :, :])
        self.lines["top"]["horizontal"].pos = pos
        if self.slice[0] < pos < self.slice[1]:
            self.img_plots["front"].set_alpha(1)
        else:
            self.img_plots["front"].set_alpha(0.5)

    def callback_side_vertical(self, pos):
        self.img_plots["top"].set_data(np.flipud(self.img[:, :, int(pos)]))
        self.lines["front"]["vertical"].pos = pos
        if self.col[0] < pos < self.col[1]:
            self.img_plots["top"].set_alpha(1)
        else:
            self.img_plots["top"].set_alpha(0.5)

    def callback_front_horizontal(self, pos):
        self.img_plots["side"].set_data(np.flipud(self.img[:, int(pos), :]))
        self.lines["top"]["vertical"].pos = pos
        if self.row[0] < pos < self.row[1]:
            self.img_plots["side"].set_alpha(1)
        else:
            self.img_plots["side"].set_alpha(0.5)

    def callback_front_vertical(self, pos):
        self.img_plots["top"].set_data(np.flipud(self.img[:, :, int(pos)]))
        self.lines["side"]["vertical"].pos = pos
        if self.col[0] < pos < self.col[1]:
            self.img_plots["top"].set_alpha(1)
        else:
            self.img_plots["top"].set_alpha(0.5)


class LineSelector:
    def __init__(self, ax, pos, orientation, callback, range=5, interactive=False, props=None):
        self.ax = ax
        self.orientation = orientation
        self.callback = callback
        self.props = props
        self.interactive = interactive
        self.state = set()
        self.range = range
        self._pos = pos

        if self.orientation == "vertical":
            self.line = self.ax.axvline(self._pos, **self.props)
        else:
            self.line = self.ax.axhline(self._pos, **self.props)

        if self.interactive:
            self.connect()

    def connect(self):
        """Connect to all the events we need."""
        self.cidpress = self.ax.figure.canvas.mpl_connect("button_press_event", self.on_press)
        self.cidrelease = self.ax.figure.canvas.mpl_connect("button_release_event", self.on_release)
        self.cidmotion = self.ax.figure.canvas.mpl_connect("motion_notify_event", self.on_motion)

    def on_motion(self, event):
        if event.inaxes != self.ax:
            return
        if "move" in self.state:
            self.x0 = event.xdata
            self.y0 = event.ydata
            if self.orientation == "vertical":
                self.line.set_xdata([self.x0, self.x0])
                self.callback(self.x0)
            else:
                self.line.set_ydata([self.y0, self.y0])
                self.callback(self.y0)
            self.ax.figure.canvas.draw()

    def on_press(self, event):
        if event.inaxes != self.ax:
            return
        if event.button == 3:
            self.x0 = event.xdata
            self.y0 = event.ydata
            if self.orientation == "vertical":
                if self._pos - self.range < self.x0 < self._pos + self.range:
                    self.state.add("move")
            else:
                if self._pos - self.range < self.y0 < self._pos + self.range:
                    self.state.add("move")

    def on_release(self, event):
        if event.inaxes != self.ax:
            return
        if "move" in self.state:
            if self.orientation == "vertical":
                self.line.set_xdata([self.x0, self.x0])
                self._pos = self.x0
                self.callback(self.x0)
                self.state.clear()
            else:
                self.line.set_ydata([self.y0, self.y0])
                self._pos = self.y0
                self.callback(self.y0)
                self.state.clear()
            self.ax.figure.canvas.draw()

    @property
    def pos(self):
        return self._pos

    @pos.setter
    def pos(self, value):
        if self.orientation == "vertical":
            self.line.set_xdata([value, value])
        else:
            self.line.set_ydata([value, value])
        self._pos = value
        self.ax.figure.canvas.draw()


def manual_crop(image):
    """Use the mouse to select the ROI for cropping"""

    nx, ny, nz = image.shape

    roi = ThreeDSelector(nx, ny, nz, image)
    fig, axs = plt.subplots(1, 3, figsize=(10, 5))

    rect_props = dict(fill=False, linestyle="-", edgecolor="orange")
    line_props_blue = dict(color="#209CDF", linestyle="--")
    line_props_pink = dict(color="#DF209C", linestyle="--")
    line_props_green = dict(color="#9CDF20", linestyle="--")

    lines = {
        "top": {"vertical": None, "horizontal": None},
        "side": {"vertical": None, "horizontal": None},
        "front": {"vertical": None, "horizontal": None},
    }

    img_plots = {
<<<<<<< HEAD
        "top": axs[2].imshow(np.flipud(image[:, :, nz // 2]), cmap="gray", aspect="auto", extent=(0, ny, 0, nx)),
        "side": axs[1].imshow(np.flipud(image[:, ny // 2, :]), cmap="gray", aspect="auto", extent=(0, nz, 0, nx)),
=======
        "top": axs[2].imshow(image[:, :, nz // 2], cmap="gray", aspect="auto", extent=(0, ny, 0, nx)),
        "side": axs[1].imshow(image[:, ny // 2, :], cmap="gray", aspect="auto", extent=(0, nz, 0, nx)),
>>>>>>> 331734f9
        "front": axs[0].imshow(image[nx // 2, :, :], cmap="gray", aspect="auto", extent=(0, nz, 0, ny)),
    }

    axs[0].set_title("Front view")
    for axis in ["top", "bottom", "left", "right"]:
        axs[0].spines[axis].set_linewidth(4)
        axs[0].spines[axis].set_color("#209CDF")
    axs[0].set_xticks([])
    axs[0].set_yticks([])

    front_rect = RectangleSelector(
        axs[0],
        roi.select_front,
        interactive=True,
        props=rect_props,
        button=1,
    )

    hline = LineSelector(
        axs[0], ny // 2, "horizontal", roi.callback_front_horizontal, interactive=True, props=line_props_pink
    )
    vline = LineSelector(
        axs[0], nz // 2, "vertical", roi.callback_front_vertical, interactive=True, props=line_props_green
    )
    lines["front"]["horizontal"] = hline
    lines["front"]["vertical"] = vline

    axs[1].set_title("Side view")
    for axis in ["top", "bottom", "left", "right"]:
        axs[1].spines[axis].set_linewidth(4)
        axs[1].spines[axis].set_color("#DF209C")
    axs[1].set_xticks([])
    axs[1].set_yticks([])

    side_rect = RectangleSelector(axs[1], roi.select_side, interactive=True, props=rect_props, button=1)
    hline = LineSelector(
        axs[1], nx // 2, "horizontal", roi.callback_side_horizontal, interactive=True, props=line_props_blue
    )
    vline = LineSelector(
        axs[1], nz // 2, "vertical", roi.callback_side_vertical, interactive=True, props=line_props_green
    )
    lines["side"]["horizontal"] = hline
    lines["side"]["vertical"] = vline

    axs[2].set_title("Top view")
    for axis in ["top", "bottom", "left", "right"]:
        axs[2].spines[axis].set_linewidth(4)
        axs[2].spines[axis].set_color("#9CDF20")
    axs[2].set_xticks([])
    axs[2].set_yticks([])

    top_rect = RectangleSelector(axs[2], roi.select_top, interactive=True, props=rect_props, button=1)
    hline = LineSelector(
        axs[2], nx // 2, "horizontal", roi.callback_top_horizontal, interactive=True, props=line_props_blue
    )
    vline = LineSelector(
        axs[2], ny // 2, "vertical", roi.callback_top_vertical, interactive=True, props=line_props_pink
    )
    lines["top"]["horizontal"] = hline
    lines["top"]["vertical"] = vline

    roi.set_selectors(front_rect, side_rect, top_rect)
    roi.set_img_plots(img_plots)
    roi.set_line_selectors(lines)
    roi.update()
    plt.show()

    return roi.slice, roi.row, roi.col


class Crop(ExtensionBase):
    def run(self) -> None:
        """Crop data to the desired ROI

        Parameters
        ----------
        data : dict
            dictionary to hold data
        slices : list
            list of slices index
        settings : dict
        info : dict
        logger : logging
            logger for console

        Returns
        -------
        data : dict
            pd.Dataframe to hold data
        slices : list
            dictionary to hold slices
        """

        data = self.context["data"]
        info = self.context["info"]
        images = []
        for slice in self.context["slices"]:
            ref_image = np.stack(data[(data["slice_integer"] == slice)]["image"].values)
            images.append(np.mean(ref_image, axis=0))

        image = np.stack(images, axis=0)

        if os.path.exists(os.path.join(self.settings["session"], "crop.yaml")):
            with open(os.path.join(self.settings["session"], "crop.yaml"), "r") as handle:
                crop = yaml.safe_load(handle)
                self.slice = crop["slice"]
                self.row = crop["row"]
                self.col = crop["col"]
            self.logger.debug("ROI loaded from crop.yaml")

        else:
            self.logger.info("Select the ROI for cropping")
            slice, row, col = manual_crop(image)
            self.slice = [int(np.floor(slice[0])), int(np.ceil(slice[1]))]
            self.row = [int(np.floor(row[0])), int(np.ceil(row[1]))]
            self.col = [int(np.floor(col[0])), int(np.ceil(col[1]))]

        self.logger.info(f"ROI: {self.slice}, {self.row}, {self.col}")

        # crop the data
        data["image"] = data["image"].apply(lambda x: x[self.row[0] : self.row[1], self.col[0] : self.col[1]])
        if self.settings["complex_data"]:
            data["image_phase"] = data["image_phase"].apply(
                lambda x: x[self.row[0] : self.row[1], self.col[0] : self.col[1]]
            )
        slices = self.context["slices"][self.slice[0] : self.slice[1]]
        data = data[data["slice_integer"].isin(slices)]

        self._save_crop()

        # info["n_slices"] = self.slice[1] - self.slice[0]
        info["img_size"] = (self.row[1] - self.row[0], self.col[1] - self.col[0])

        self.logger.info(f"Slices after cropping: n={len(slices)}, {slices}")

        self.context["data"], self.context["slices"], self.context["info"] = data, slices, info

    def _save_crop(self):
        """Saves the crop values"""
        crop = dict(slice=self.slice, row=self.row, col=self.col)
        with open(os.path.join(self.settings["session"], "crop.yaml"), "w") as handle:
            yaml.dump(crop, handle)<|MERGE_RESOLUTION|>--- conflicted
+++ resolved
@@ -197,13 +197,8 @@
     }
 
     img_plots = {
-<<<<<<< HEAD
         "top": axs[2].imshow(np.flipud(image[:, :, nz // 2]), cmap="gray", aspect="auto", extent=(0, ny, 0, nx)),
         "side": axs[1].imshow(np.flipud(image[:, ny // 2, :]), cmap="gray", aspect="auto", extent=(0, nz, 0, nx)),
-=======
-        "top": axs[2].imshow(image[:, :, nz // 2], cmap="gray", aspect="auto", extent=(0, ny, 0, nx)),
-        "side": axs[1].imshow(image[:, ny // 2, :], cmap="gray", aspect="auto", extent=(0, nz, 0, nx)),
->>>>>>> 331734f9
         "front": axs[0].imshow(image[nx // 2, :, :], cmap="gray", aspect="auto", extent=(0, nz, 0, ny)),
     }
 
